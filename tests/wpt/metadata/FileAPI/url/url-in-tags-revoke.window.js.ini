--- conflicted
+++ resolved
@@ -12,11 +12,4 @@
     expected: TIMEOUT
 
   [Opening a blob URL in a new window by clicking an <a> tag works immediately before revoking the URL.]
-<<<<<<< HEAD
-    expected: FAIL
-=======
     expected: TIMEOUT
-
-  [Fetching a blob URL immediately before revoking it works in <script> tags.]
-    expected: TIMEOUT
->>>>>>> 3d460553
